# Changelog

## Unreleased <Badge text="beta" type="success"/>

These changes are available in the [master branch](https://github.com/PrefectHQ/prefect).

### Features

- None

### Enhancements

- `DaskExecutor(local_processes=True)` supports timeouts - [#886](https://github.com/PrefectHQ/prefect/issues/886)
- Calling `Secret.get()` from within a Flow context raises an informative error - [#927](https://github.com/PrefectHQ/prefect/issues/927)
- Add new keywords to `Task.set_upstream` and `Task.set_downstream` for handling keyed and mapped dependencies - [#823](https://github.com/PrefectHQ/prefect/issues/823)
- Downgrade default logging level to "INFO" from "DEBUG" - [#935](https://github.com/PrefectHQ/prefect/pull/935)
<<<<<<< HEAD
- Add `is_submitted` to states - [#944](https://github.com/PrefectHQ/prefect/pull/944)
=======
- Add start times to queued states - [#937](https://github.com/PrefectHQ/prefect/pull/937)
>>>>>>> aa6e9cfa

### Task Library

- None

### Fixes

- Fix issue with timeouts behaving incorrectly with unpickleable objects - [#886](https://github.com/PrefectHQ/prefect/issues/886)
- Fix issue with Flow validation being performed even when eager validation was turned off - [#919](https://github.com/PrefectHQ/prefect/issues/919)

### Breaking Changes

- Remove `prefect make user config` from cli commands - [#904](https://github.com/PrefectHQ/prefect/issues/904)
- Change `set_schedule_active` keyword in Flow deployments to `set_schedule_inactive` to match Cloud - [#941](https://github.com/PrefectHQ/prefect/pull/941)

### Contributors

- None

## 0.5.1 <Badge text="beta" type="success"/>

Released April 4, 2019

### Features

- API reference documentation is now versioned - [#270](https://github.com/PrefectHQ/prefect/issues/270)
- Add `S3ResultHandler` for handling results to / from S3 buckets - [#879](https://github.com/PrefectHQ/prefect/pull/879)
- Add ability to use `Cached` states across flow runs in Cloud - [#885](https://github.com/PrefectHQ/prefect/pull/885)

### Enhancements
- Bump to latest version of `pytest` (4.3) - [#814](https://github.com/PrefectHQ/prefect/issues/814)
- `Client.deploy` accepts optional `build` kwarg for avoiding building Flow environment - [#876](https://github.com/PrefectHQ/prefect/pull/876)
- Bump `distributed` to 1.26.1 for enhanced security features - [#878](https://github.com/PrefectHQ/prefect/pull/878)
- Local secrets automatically attempt to load secrets as JSON - [#883](https://github.com/PrefectHQ/prefect/pull/883)
- Add task logger to context for easily creating custom logs during task runs - [#884](https://github.com/PrefectHQ/prefect/issues/884)

### Task Library

- Add `ParseRSSFeed` for parsing a remote RSS feed - [#856](https://github.com/PrefectHQ/prefect/pull/856)
- Add tasks for working with Docker containers and imaged - [#864](https://github.com/PrefectHQ/prefect/pull/864)
- Add task for creating a BigQuery table - [#895](https://github.com/PrefectHQ/prefect/pull/895)

### Fixes

- Only checkpoint tasks if running in cloud - [#839](https://github.com/PrefectHQ/prefect/pull/839), [#854](https://github.com/PrefectHQ/prefect/pull/854)
- Adjusted small flake8 issues for names, imports, and comparisons - [#849](https://github.com/PrefectHQ/prefect/pull/849)
- Fix bug preventing `flow.run` from properly using cached tasks - [#861](https://github.com/PrefectHQ/prefect/pull/861)
- Fix tempfile usage in `flow.visualize` so that it runs on Windows machines - [#858](https://github.com/PrefectHQ/prefect/issues/858)
- Fix issue caused by Python 3.5.2 bug for Python 3.5.2 compatibility - [#857](https://github.com/PrefectHQ/prefect/issues/857)
- Fix issue in which `GCSResultHandler` was not pickleable - [#879](https://github.com/PrefectHQ/prefect/pull/879)
- Fix issue with automatically converting callables and dicts to tasks - [#894](https://github.com/PrefectHQ/prefect/issues/894)

### Breaking Changes

- Change the call signature of `Dict` task from `run(**task_results)` to `run(keys, values)` - [#894](https://github.com/PrefectHQ/prefect/issues/894)

### Contributors

- [ColCarroll](https://github.com/ColCarroll)
- [dhirschfeld](https://github.com/dhirschfeld)
- [BasPH](https://github.com/BasPH)
- [Miloš Garunović](https://github.com/milosgarunovic)
- [Nash Taylor](https://github.com/ntaylorwss)

## 0.5.0 <Badge text="beta" type="success"/>

Released March 24, 2019

### Features

- Add `checkpoint` option for individual `Task`s, as well as a global `checkpoint` config setting for storing the results of Tasks using their result handlers - [#649](https://github.com/PrefectHQ/prefect/pull/649)
- Add `defaults_from_attrs` decorator to easily construct `Task`s whose attributes serve as defaults for `Task.run` - [#293](https://github.com/PrefectHQ/prefect/issues/293)
- Environments follow new hierarchy (PIN-3) - [#670](https://github.com/PrefectHQ/prefect/pull/670)
- Add `OneTimeSchedule` for one-time execution at a specified time - [#680](https://github.com/PrefectHQ/prefect/pull/680)
- `flow.run` is now a blocking call which will run the Flow, on its schedule, and execute full state-based execution (including retries) - [#690](https://github.com/PrefectHQ/prefect/issues/690)
- Pre-populate `prefect.context` with various formatted date strings during execution - [#704](https://github.com/PrefectHQ/prefect/pull/704)
- Add ability to overwrite task attributes such as "name" when calling tasks in the functional API - [#717](https://github.com/PrefectHQ/prefect/issues/717)
- Release Prefect Core under the Apache 2.0 license - [#762](https://github.com/PrefectHQ/prefect/pull/762)

### Enhancements

- Refactor all `State` objects to store fully hydrated `Result` objects which track information about how results should be handled - [#612](https://github.com/PrefectHQ/prefect/pull/612), [#616](https://github.com/PrefectHQ/prefect/pull/616)
- Add `google.cloud.storage` as an optional extra requirement so that the `GCSResultHandler` can be exposed better - [#626](https://github.com/PrefectHQ/prefect/pull/626)
- Add a `start_time` check for Scheduled flow runs, similar to the one for Task runs - [#605](https://github.com/PrefectHQ/prefect/issues/605)
- Project names can now be specified for deployments instead of IDs - [#633](https://github.com/PrefectHQ/prefect/pull/633)
- Add a `createProject` mutation function to the client - [#633](https://github.com/PrefectHQ/prefect/pull/633)
- Add timestamp to auto-generated API docs footer - [#639](https://github.com/PrefectHQ/prefect/pull/639)
- Refactor `Result` interface into `Result` and `SafeResult` - [#649](https://github.com/PrefectHQ/prefect/pull/649)
- The `manual_only` trigger will pass if `resume=True` is found in context, which indicates that a `Resume` state was passed - [#664](https://github.com/PrefectHQ/prefect/issues/664)
- Added DockerOnKubernetes environment (PIN-3) - [#670](https://github.com/PrefectHQ/prefect/pull/670)
- Added Prefect docker image (PIN-3) - [#670](https://github.com/PrefectHQ/prefect/pull/670)
- `defaults_from_attrs` now accepts a splatted list of arguments - [#676](https://github.com/PrefectHQ/prefect/issues/676)
- Add retry functionality to `flow.run(on_schedule=True)` for local execution - [#680](https://github.com/PrefectHQ/prefect/pull/680)
- Add `helper_fns` keyword to `ShellTask` for pre-populating helper functions to commands - [#681](https://github.com/PrefectHQ/prefect/pull/681)
- Convert a few DEBUG level logs to INFO level logs - [#682](https://github.com/PrefectHQ/prefect/issues/682)
- Added DaskOnKubernetes environment (PIN-3) - [#695](https://github.com/PrefectHQ/prefect/pull/695)
- Load `context` from Cloud when running flows - [#699](https://github.com/PrefectHQ/prefect/pull/699)
- Add `Queued` state - [#705](https://github.com/PrefectHQ/prefect/issues/705)
- `flow.serialize()` will always serialize its environment, regardless of `build` - [#696](https://github.com/PrefectHQ/prefect/issues/696)
- `flow.deploy()` now raises an informative error if your container cannot deserialize the Flow - [#711](https://github.com/PrefectHQ/prefect/issues/711)
- Add `_MetaState` as a parent class for states that modify other states - [#726](https://github.com/PrefectHQ/prefect/pull/726)
- Add `flow` keyword argument to `Task.set_upstream()` and `Task.set_downstream()` - [#749](https://github.com/PrefectHQ/prefect/pull/749)
- Add `is_retrying()` helper method to all `State` objects - [#753](https://github.com/PrefectHQ/prefect/pull/753)
- Allow for state handlers which return `None` - [#753](https://github.com/PrefectHQ/prefect/pull/753)
- Add daylight saving time support for `CronSchedule` - [#729](https://github.com/PrefectHQ/prefect/pull/729)
- Add `idempotency_key` and `context` arguments to `Client.create_flow_run` - [#757](https://github.com/PrefectHQ/prefect/issues/757)
- Make `EmailTask` more secure by pulling credentials from secrets - [#706](https://github.com/PrefectHQ/prefect/issues/706)

### Task Library

- Add `GCSUpload` and `GCSDownload` for uploading / retrieving string data to / from Google Cloud Storage - [#673](https://github.com/PrefectHQ/prefect/pull/673)
- Add `BigQueryTask` and `BigQueryInsertTask` for executing queries against BigQuery tables and inserting data - [#678](https://github.com/PrefectHQ/prefect/pull/678), [#685](https://github.com/PrefectHQ/prefect/pull/685)
- Add `FilterTask` for filtering out lists of results - [#637](https://github.com/PrefectHQ/prefect/issues/637)
- Add `S3Download` and `S3Upload` for interacting with data stored on AWS S3 - [#692](https://github.com/PrefectHQ/prefect/issues/692)
- Add `AirflowTask` and `AirflowTriggerDAG` tasks to the task library for running individual Airflow tasks / DAGs - [#735](https://github.com/PrefectHQ/prefect/issues/735)
- Add `OpenGitHubIssue` and `CreateGitHubPR` tasks for interacting with GitHub repositories - [#771](https://github.com/PrefectHQ/prefect/pull/771)
- Add Kubernetes tasks for deployments, jobs, pods, and services - [#779](https://github.com/PrefectHQ/prefect/pull/779)
- Add Airtable tasks - [#803](https://github.com/PrefectHQ/prefect/pull/803)
- Add Twitter tasks - [#803](https://github.com/PrefectHQ/prefect/pull/803)
- Add `GetRepoInfo` for pulling GitHub repository information - [#816](https://github.com/PrefectHQ/prefect/pull/816)

### Fixes

- Fix edge case in doc generation in which some `Exception`s' call signature could not be inspected - [#513](https://github.com/PrefectHQ/prefect/issues/513)
- Fix bug in which exceptions raised within flow runner state handlers could not be sent to Cloud - [#628](https://github.com/PrefectHQ/prefect/pull/628)
- Fix issue wherein heartbeats were not being called on a fixed interval - [#669](https://github.com/PrefectHQ/prefect/pull/669)
- Fix issue wherein code blocks inside of method docs couldn't use `**kwargs` - [#658](https://github.com/PrefectHQ/prefect/issues/658)
- Fix bug in which Prefect-generated Keys for S3 buckets were not properly converted to strings - [#698](https://github.com/PrefectHQ/prefect/pull/698)
- Fix next line after Docker Environment push/pull from overwriting progress bar - [#702](https://github.com/PrefectHQ/prefect/pull/702)
- Fix issue with `JinjaTemplate` not being pickleable - [#710](https://github.com/PrefectHQ/prefect/pull/710)
- Fix issue with creating secrets from JSON documents using the Core Client - [#715](https://github.com/PrefectHQ/prefect/pull/715)
- Fix issue with deserialization of JSON secrets unnecessarily calling `json.loads` - [#716](https://github.com/PrefectHQ/prefect/pull/716)
- Fix issue where `IntervalSchedules` didn't respect daylight saving time after serialization - [#729](https://github.com/PrefectHQ/prefect/pull/729)

### Breaking Changes

- Remove the `BokehRunner` and associated webapp - [#609](https://github.com/PrefectHQ/prefect/issues/609)
- Rename `ResultHandler` methods from `serialize` / `deserialize` to `write` / `read` - [#612](https://github.com/PrefectHQ/prefect/pull/612)
- Refactor all `State` objects to store fully hydrated `Result` objects which track information about how results should be handled - [#612](https://github.com/PrefectHQ/prefect/pull/612), [#616](https://github.com/PrefectHQ/prefect/pull/616)
- `Client.create_flow_run` now returns a string instead of a `GraphQLResult` object to match the API of `deploy` - [#630](https://github.com/PrefectHQ/prefect/pull/630)
- `flow.deploy` and `client.deploy` require a `project_name` instead of an ID - [#633](https://github.com/PrefectHQ/prefect/pull/633)
- Upstream state results now take precedence for task inputs over `cached_inputs` - [#591](https://github.com/PrefectHQ/prefect/issues/591)
- Rename `Match` task (used inside control flow) to `CompareValue` - [#638](https://github.com/PrefectHQ/prefect/pull/638)
- `Client.graphql()` now returns a response with up to two keys (`data` and `errors`). Previously the `data` key was automatically selected - [#642](https://github.com/PrefectHQ/prefect/pull/642)
- `ContainerEnvironment` was changed to `DockerEnvironment` - [#670](https://github.com/PrefectHQ/prefect/pull/670)
- The environment `from_file` was moved to `utilities.environments` - [#670](https://github.com/PrefectHQ/prefect/pull/670)
- Removed `start_tasks` argument from `FlowRunner.run()` and `check_upstream` argument from `TaskRunner.run()` - [#672](https://github.com/PrefectHQ/prefect/pull/672)
- Remove support for Python 3.4 - [#671](https://github.com/PrefectHQ/prefect/issues/671)
- `flow.run` is now a blocking call which will run the Flow, on its schedule, and execute full state-based execution (including retries) - [#690](https://github.com/PrefectHQ/prefect/issues/690)
- Remove `make_return_failed_handler` as `flow.run` now returns all task states - [#693](https://github.com/PrefectHQ/prefect/pull/693)
- Refactor Airflow migration tools into a single `AirflowTask` in the task library for running individual Airflow tasks - [#735](https://github.com/PrefectHQ/prefect/issues/735)
- `name` is now required on all Flow objects - [#732](https://github.com/PrefectHQ/prefect/pull/732)
- Separate installation "extras" packages into multiple, smaller extras - [#739](https://github.com/PrefectHQ/prefect/issues/739)
- `Flow.parameters()` always returns a set of parameters - [#756](https://github.com/PrefectHQ/prefect/pull/756)

## 0.4.1 <Badge text="beta" type="success"/>

Released January 31, 2019

### Features

- Add ability to run scheduled flows locally via `on_schedule` kwarg in `flow.run()` - [#519](https://github.com/PrefectHQ/prefect/issues/519)
- Allow tasks to specify their own result handlers, ensure inputs and outputs are stored only when necessary, and ensure no raw data is sent to the database - [#587](https://github.com/PrefectHQ/prefect/pull/587)

### Enhancements

- Allow for building `ContainerEnvironment`s locally without pushing to registry - [#514](https://github.com/PrefectHQ/prefect/issues/514)
- Make mapping more robust when running children tasks multiple times - [#541](https://github.com/PrefectHQ/prefect/pull/541)
- Always prefer `cached_inputs` over upstream states, if available - [#546](https://github.com/PrefectHQ/prefect/pull/546)
- Add hooks to `FlowRunner.initialize_run()` for manipulating task states and contexts - [#548](https://github.com/PrefectHQ/prefect/pull/548)
- Improve state-loading strategy for Prefect Cloud - [#555](https://github.com/PrefectHQ/prefect/issues/555)
- Introduce `on_failure` kwarg to Tasks and Flows for user-friendly failure callbacks - [#551](https://github.com/PrefectHQ/prefect/issues/551)
- Include `scheduled_start_time` in context for Flow runs - [#524](https://github.com/PrefectHQ/prefect/issues/524)
- Add GitHub PR template - [#542](https://github.com/PrefectHQ/prefect/pull/542)
- Allow flows to be deployed to Prefect Cloud without a project id - [#571](https://github.com/PrefectHQ/prefect/pull/571)
- Introduce serialization schemas for ResultHandlers - [#572](https://github.com/PrefectHQ/prefect/issues/572)
- Add new `metadata` attribute to States for managing user-generated results - [#573](https://github.com/PrefectHQ/prefect/issues/573)
- Add new 'JSONResultHandler' for serializing small bits of data without external storage - [#576](https://github.com/PrefectHQ/prefect/issues/576)
- Use `JSONResultHandler` for all Parameter caching - [#590](https://github.com/PrefectHQ/prefect/pull/590)

### Fixes

- Fixed `flow.deploy()` attempting to access a nonexistent string attribute - [#503](https://github.com/PrefectHQ/prefect/pull/503)
- Ensure all logs make it to the logger service in deployment - [#508](https://github.com/PrefectHQ/prefect/issues/508), [#552](https://github.com/PrefectHQ/prefect/issues/552)
- Fix a situation where `Paused` tasks would be treated as `Pending` and run - [#535](https://github.com/PrefectHQ/prefect/pull/535)
- Ensure errors raised in state handlers are trapped appropriately in Cloud Runners - [#554](https://github.com/PrefectHQ/prefect/pull/554)
- Ensure unexpected errors raised in FlowRunners are robustly handled - [#568](https://github.com/PrefectHQ/prefect/pull/568)
- Fixed non-deterministic errors in mapping caused by clients resolving futures of other clients - [#569](https://github.com/PrefectHQ/prefect/pull/569)
- Older versions of Prefect will now ignore fields added by newer versions when deserializing objects - [#583](https://github.com/PrefectHQ/prefect/pull/583)
- Result handler failures now result in clear task run failures - [#575](https://github.com/PrefectHQ/prefect/issues/575)
- Fix issue deserializing old states with empty metadata - [#590](https://github.com/PrefectHQ/prefect/pull/590)
- Fix issue serializing `cached_inputs` - [#594](https://github.com/PrefectHQ/prefect/pull/594)

### Breaking Changes

- Move `prefect.client.result_handlers` to `prefect.engine.result_handlers` - [#512](https://github.com/PrefectHQ/prefect/pull/512)
- Removed `inputs` kwarg from `TaskRunner.run()` - [#546](https://github.com/PrefectHQ/prefect/pull/546)
- Moves the `start_task_ids` argument from `FlowRunner.run()` to `Environment.run()` - [#544](https://github.com/PrefectHQ/prefect/issues/544), [#545](https://github.com/PrefectHQ/prefect/pull/545)
- Convert `timeout` kwarg from `timedelta` to `integer` - [#540](https://github.com/PrefectHQ/prefect/issues/540)
- Remove `timeout` kwarg from `executor.wait` - [#569](https://github.com/PrefectHQ/prefect/pull/569)
- Serialization of States will _ignore_ any result data that hasn't been processed - [#581](https://github.com/PrefectHQ/prefect/pull/581)
- Removes `VersionedSchema` in favor of implicit versioning: serializers will ignore unknown fields and the `create_object` method is responsible for recreating missing ones - [#583](https://github.com/PrefectHQ/prefect/pull/583)
- Convert and rename `CachedState` to a successful state named `Cached`, and also remove the superfluous `cached_result` attribute - [#586](https://github.com/PrefectHQ/prefect/issues/586)

## 0.4.0 <Badge text="beta" type="success"/>

Released January 8, 2019

### Features

- Add support for Prefect Cloud - [#374](https://github.com/PrefectHQ/prefect/pull/374), [#406](https://github.com/PrefectHQ/prefect/pull/406), [#473](https://github.com/PrefectHQ/prefect/pull/473), [#491](https://github.com/PrefectHQ/prefect/pull/491)
- Add versioned serialization schemas for `Flow`, `Task`, `Parameter`, `Edge`, `State`, `Schedule`, and `Environment` objects - [#310](https://github.com/PrefectHQ/prefect/pull/310), [#318](https://github.com/PrefectHQ/prefect/pull/318), [#319](https://github.com/PrefectHQ/prefect/pull/319), [#340](https://github.com/PrefectHQ/prefect/pull/340)
- Add ability to provide `ResultHandler`s for storing private result data - [#391](https://github.com/PrefectHQ/prefect/pull/391), [#394](https://github.com/PrefectHQ/prefect/pull/394), [#430](https://github.com/PrefectHQ/prefect/pull/430/)
- Support depth-first execution of mapped tasks and tracking of both the static "parent" and dynamic "children" via `Mapped` states - [#485](https://github.com/PrefectHQ/prefect/pull/485)

### Enhancements

- Add new `TimedOut` state for task execution timeouts - [#255](https://github.com/PrefectHQ/prefect/issues/255)
- Use timezone-aware dates throughout Prefect - [#325](https://github.com/PrefectHQ/prefect/pull/325)
- Add `description` and `tags` arguments to `Parameters` - [#318](https://github.com/PrefectHQ/prefect/pull/318)
- Allow edge `key` checks to be skipped in order to create "dummy" flows from metadata - [#319](https://github.com/PrefectHQ/prefect/pull/319)
- Add new `names_only` keyword to `flow.parameters` - [#337](https://github.com/PrefectHQ/prefect/pull/337)
- Add utility for building GraphQL queries and simple schemas from Python objects - [#342](https://github.com/PrefectHQ/prefect/pull/342)
- Add links to downloadable Jupyter notebooks for all tutorials - [#212](https://github.com/PrefectHQ/prefect/issues/212)
- Add `to_dict` convenience method for `DotDict` class - [#341](https://github.com/PrefectHQ/prefect/issues/341)
- Refactor requirements to a custom `ini` file specification - [#347](https://github.com/PrefectHQ/prefect/pull/347)
- Refactor API documentation specification to `toml` file - [#361](https://github.com/PrefectHQ/prefect/pull/361)
- Add new SQLite tasks for basic SQL scripting and querying - [#291](https://github.com/PrefectHQ/prefect/issues/291)
- Executors now pass `map_index` into the `TaskRunner`s - [#373](https://github.com/PrefectHQ/prefect/pull/373)
- All schedules support `start_date` and `end_date` parameters - [#375](https://github.com/PrefectHQ/prefect/pull/375)
- Add `DateTime` marshmallow field for timezone-aware serialization - [#378](https://github.com/PrefectHQ/prefect/pull/378)
- Adds ability to put variables into context via the config - [#381](https://github.com/PrefectHQ/prefect/issues/381)
- Adds new `client.deploy` method for adding new flows to the Prefect Cloud - [#388](https://github.com/PrefectHQ/prefect/issues/388)
- Add `id` attribute to `Task` class - [#416](https://github.com/PrefectHQ/prefect/issues/416)
- Add new `Resume` state for resuming from `Paused` tasks - [#435](https://github.com/PrefectHQ/prefect/issues/435)
- Add support for heartbeats - [#436](https://github.com/PrefectHQ/prefect/issues/436)
- Add new `Submitted` state for signaling that `Scheduled` tasks have been handled - [#445](https://github.com/PrefectHQ/prefect/issues/445)
- Add ability to add custom environment variables and copy local files into `ContainerEnvironment`s - [#453](https://github.com/PrefectHQ/prefect/issues/453)
- Add `set_secret` method to Client for creating and setting the values of user secrets - [#452](https://github.com/PrefectHQ/prefect/issues/452)
- Refactor runners into `CloudTaskRunner` and `CloudFlowRunner` classes - [#431](https://github.com/PrefectHQ/prefect/issues/431)
- Added functions for loading default `engine` classes from config - [#477](https://github.com/PrefectHQ/prefect/pull/477)

### Fixes

- Fixed issue with `GraphQLResult` reprs - [#374](https://github.com/PrefectHQ/prefect/pull/374)
- `CronSchedule` produces expected results across daylight savings time transitions - [#375](https://github.com/PrefectHQ/prefect/pull/375)
- `utilities.serialization.Nested` properly respects `marshmallow.missing` values - [#398](https://github.com/PrefectHQ/prefect/pull/398)
- Fixed issue in capturing unexpected mapping errors during task runs - [#409](https://github.com/PrefectHQ/prefect/pull/409)
- Fixed issue in `flow.visualize()` so that mapped flow states can be passed and colored - [#387](https://github.com/PrefectHQ/prefect/issues/387)
- Fixed issue where `IntervalSchedule` was serialized at "second" resolution, not lower - [#427](https://github.com/PrefectHQ/prefect/pull/427)
- Fixed issue where `SKIP` signals were preventing multiple layers of mapping - [#455](https://github.com/PrefectHQ/prefect/issues/455)
- Fixed issue with multi-layer mapping in `flow.visualize()` - [#454](https://github.com/PrefectHQ/prefect/issues/454)
- Fixed issue where Prefect Cloud `cached_inputs` weren't being used locally - [#434](https://github.com/PrefectHQ/prefect/issues/434)
- Fixed issue where `Config.set_nested` would have an error if the provided key was nested deeper than an existing terminal key - [#479](https://github.com/PrefectHQ/prefect/pull/479)
- Fixed issue where `state_handlers` were not called for certain signals - [#494](https://github.com/PrefectHQ/prefect/pull/494)

### Breaking Changes

- Remove `NoSchedule` and `DateSchedule` schedule classes - [#324](https://github.com/PrefectHQ/prefect/pull/324)
- Change `serialize()` method to use schemas rather than custom dict - [#318](https://github.com/PrefectHQ/prefect/pull/318)
- Remove `timestamp` property from `State` classes - [#305](https://github.com/PrefectHQ/prefect/pull/305)
- Remove the custom JSON encoder library at `prefect.utilities.json` - [#336](https://github.com/PrefectHQ/prefect/pull/336)
- `flow.parameters` now returns a set of parameters instead of a dictionary - [#337](https://github.com/PrefectHQ/prefect/pull/337)
- Renamed `to_dotdict` -> `as_nested_dict` - [#339](https://github.com/PrefectHQ/prefect/pull/339)
- Moved `prefect.utilities.collections.GraphQLResult` to `prefect.utilities.graphql.GraphQLResult` - [#371](https://github.com/PrefectHQ/prefect/pull/371)
- `SynchronousExecutor` now does _not_ do depth first execution for mapped tasks - [#373](https://github.com/PrefectHQ/prefect/pull/373)
- Renamed `prefect.utilities.serialization.JSONField` -> `JSONCompatible`, removed its `max_size` feature, and no longer automatically serialize payloads as strings - [#376](https://github.com/PrefectHQ/prefect/pull/376)
- Renamed `prefect.utilities.serialization.NestedField` -> `Nested` - [#376](https://github.com/PrefectHQ/prefect/pull/376)
- Renamed `prefect.utilities.serialization.NestedField.dump_fn` -> `NestedField.value_selection_fn` for clarity - [#377](https://github.com/PrefectHQ/prefect/pull/377)
- Local secrets are now pulled from `secrets` in context instead of `_secrets` - [#382](https://github.com/PrefectHQ/prefect/pull/382)
- Remove Task and Flow descriptions, Flow project & version attributes - [#383](https://github.com/PrefectHQ/prefect/issues/383)
- Changed `Schedule` parameter from `on_or_after` to `after` - [#396](https://github.com/PrefectHQ/prefect/issues/396)
- Environments are immutable and return `dict` keys instead of `str`; some arguments for `ContainerEnvironment` are removed - [#398](https://github.com/PrefectHQ/prefect/pull/398)
- `environment.run()` and `environment.build()`; removed the `flows` CLI and replaced it with a top-level CLI command, `prefect run` - [#400](https://github.com/PrefectHQ/prefect/pull/400)
- The `set_temporary_config` utility now accepts a single dict of multiple config values, instead of just a key/value pair, and is located in `utilities.configuration` - [#401](https://github.com/PrefectHQ/prefect/pull/401)
- Bump `click` requirement to 7.0, which changes underscores to hyphens at CLI - [#409](https://github.com/PrefectHQ/prefect/pull/409)
- `IntervalSchedule` rejects intervals of less than one minute - [#427](https://github.com/PrefectHQ/prefect/pull/427)
- `FlowRunner` returns a `Running` state, not a `Pending` state, when flows do not finish - [#433](https://github.com/PrefectHQ/prefect/pull/433)
- Remove the `task_contexts` argument from `FlowRunner.run()` - [#440](https://github.com/PrefectHQ/prefect/pull/440)
- Remove the leading underscore from Prefect-set context keys - [#446](https://github.com/PrefectHQ/prefect/pull/446)
- Removed throttling tasks within the local cluster - [#470](https://github.com/PrefectHQ/prefect/pull/470)
- Even `start_tasks` will not run before their state's `start_time` (if the state is `Scheduled`) - [#474](https://github.com/PrefectHQ/prefect/pull/474)
- `DaskExecutor`'s "processes" keyword argument was renamed "local_processes" - [#477](https://github.com/PrefectHQ/prefect/pull/477)
- Removed the `mapped` and `map_index` kwargs from `TaskRunner.run()`. These values are now inferred automatically - [#485](https://github.com/PrefectHQ/prefect/pull/485)
- The `upstream_states` dictionary used by the Runners only includes `State` values, not lists of `States`. The use case that required lists of `States` is now covered by the `Mapped` state. - [#485](https://github.com/PrefectHQ/prefect/pull/485)

## 0.3.3 <Badge text="alpha" type="warn"/>

Released October 30, 2018

### Features

- Refactor `FlowRunner` and `TaskRunner` into a modular `Runner` pipelines - [#260](https://github.com/PrefectHQ/prefect/pull/260), [#267](https://github.com/PrefectHQ/prefect/pull/267)
- Add configurable `state_handlers` for `FlowRunners`, `Flows`, `TaskRunners`, and `Tasks` - [#264](https://github.com/PrefectHQ/prefect/pull/264), [#267](https://github.com/PrefectHQ/prefect/pull/267)
- Add gmail and slack notification state handlers w/ tutorial - [#274](https://github.com/PrefectHQ/prefect/pull/274), [#294](https://github.com/PrefectHQ/prefect/pull/294)

### Enhancements

- Add a new method `flow.get_tasks()` for easily filtering flow tasks by attribute - [#242](https://github.com/PrefectHQ/prefect/pull/242)
- Add new `JinjaTemplate` for easily rendering jinja templates - [#200](https://github.com/PrefectHQ/prefect/issues/200)
- Add new `PAUSE` signal for halting task execution - [#246](https://github.com/PrefectHQ/prefect/pull/246)
- Add new `Paused` state corresponding to `PAUSE` signal, and new `pause_task` utility - [#251](https://github.com/PrefectHQ/prefect/issues/251)
- Add ability to timeout task execution for all executors except `DaskExecutor(processes=True)` - [#240](https://github.com/PrefectHQ/prefect/issues/240)
- Add explicit unit test to check Black formatting (Python 3.6+) - [#261](https://github.com/PrefectHQ/prefect/pull/261)
- Add ability to set local secrets in user config file - [#231](https://github.com/PrefectHQ/prefect/issues/231), [#274](https://github.com/PrefectHQ/prefect/pull/274)
- Add `is_skipped()` and `is_scheduled()` methods for `State` objects - [#266](https://github.com/PrefectHQ/prefect/pull/266), [#278](https://github.com/PrefectHQ/prefect/pull/278)
- Adds `now()` as a default `start_time` for `Scheduled` states - [#278](https://github.com/PrefectHQ/prefect/pull/278)
- `Signal` classes now pass arguments to underlying `State` objects - [#279](https://github.com/PrefectHQ/prefect/pull/279)
- Run counts are tracked via `Retrying` states - [#281](https://github.com/PrefectHQ/prefect/pull/281)

### Fixes

- Flow consistently raises if passed a parameter that doesn't exist - [#149](https://github.com/PrefectHQ/prefect/issues/149)

### Breaking Changes

- Renamed `scheduled_time` -> `start_time` in `Scheduled` state objects - [#278](https://github.com/PrefectHQ/prefect/pull/278)
- `TaskRunner.check_for_retry` no longer checks for `Retry` states without `start_time` set - [#278](https://github.com/PrefectHQ/prefect/pull/278)
- Swapped the position of `result` and `message` attributes in State initializations, and started storing caught exceptions as results - [#283](https://github.com/PrefectHQ/prefect/issues/283)

## 0.3.2 <Badge text="alpha" type="warn"/>

Released October 2, 2018

### Features

- Local parallelism with `DaskExecutor` - [#151](https://github.com/PrefectHQ/prefect/issues/151), [#186](https://github.com/PrefectHQ/prefect/issues/186)
- Resource throttling based on `tags` - [#158](https://github.com/PrefectHQ/prefect/issues/158), [#186](https://github.com/PrefectHQ/prefect/issues/186)
- `Task.map` for mapping tasks - [#186](https://github.com/PrefectHQ/prefect/issues/186)
- Added `AirFlow` utility for importing Airflow DAGs as Prefect Flows - [#232](https://github.com/PrefectHQ/prefect/pull/232)

### Enhancements

- Use Netlify to deploy docs - [#156](https://github.com/prefecthq/prefect/issues/156)
- Add changelog - [#153](https://github.com/prefecthq/prefect/issues/153)
- Add `ShellTask` - [#150](https://github.com/prefecthq/prefect/issues/150)
- Base `Task` class can now be run as a dummy task - [#191](https://github.com/PrefectHQ/prefect/pull/191)
- New `return_failed` keyword to `flow.run()` for returning failed tasks - [#205](https://github.com/PrefectHQ/prefect/pull/205)
- some minor changes to `flow.visualize()` for visualizing mapped tasks and coloring nodes by state - [#202](https://github.com/PrefectHQ/prefect/issues/202)
- Added new `flow.replace()` method for swapping out tasks within flows - [#230](https://github.com/PrefectHQ/prefect/pull/230)
- Add `debug` kwarg to `DaskExecutor` for optionally silencing dask logs - [#209](https://github.com/PrefectHQ/prefect/issues/209)
- Update `BokehRunner` for visualizing mapped tasks - [#220](https://github.com/PrefectHQ/prefect/issues/220)
- Env var configuration settings are typed - [#204](https://github.com/PrefectHQ/prefect/pull/204)
- Implement `map` functionality for the `LocalExecutor` - [#233](https://github.com/PrefectHQ/prefect/issues/233)

### Fixes

- Fix issue with Versioneer not picking up git tags - [#146](https://github.com/prefecthq/prefect/issues/146)
- `DotDicts` can have non-string keys - [#193](https://github.com/prefecthq/prefect/issues/193)
- Fix unexpected behavior in assigning tags using contextmanagers - [#190](https://github.com/PrefectHQ/prefect/issues/190)
- Fix bug in initialization of Flows with only `edges` - [#225](https://github.com/PrefectHQ/prefect/pull/225)
- Remove "bottleneck" when creating pipelines of mapped tasks - [#224](https://github.com/PrefectHQ/prefect/pull/224)

### Breaking Changes

- Runner refactor - [#221](https://github.com/PrefectHQ/prefect/pull/221)
- Cleaned up signatures of `TaskRunner` methods - [#171](https://github.com/prefecthq/prefect/issues/171)
- Locally, Python 3.4 users can not run the more advanced parallel executors (`DaskExecutor`) [#186](https://github.com/PrefectHQ/prefect/issues/186)

## 0.3.1 <Badge text="alpha" type="warn"/>

Released September 6, 2018

### Features

- Support for user configuration files - [#195](https://github.com/PrefectHQ/prefect/pull/195)

### Enhancements

- None

### Fixes

- Let DotDicts accept non-string keys - [#193](https://github.com/PrefectHQ/prefect/pull/193), [#194](https://github.com/PrefectHQ/prefect/pull/194)

### Breaking Changes

- None

## 0.3.0 <Badge text="alpha" type="warn"/>

Released August 20, 2018

### Features

- BokehRunner - [#104](https://github.com/prefecthq/prefect/issues/104), [#128](https://github.com/prefecthq/prefect/issues/128)
- Control flow: `ifelse`, `switch`, and `merge` - [#92](https://github.com/prefecthq/prefect/issues/92)
- Set state from `reference_tasks` - [#95](https://github.com/prefecthq/prefect/issues/95), [#137](https://github.com/prefecthq/prefect/issues/137)
- Add flow `Registry` - [#90](https://github.com/prefecthq/prefect/issues/90)
- Output caching with various `cache_validators` - [#84](https://github.com/prefecthq/prefect/issues/84), [#107](https://github.com/prefecthq/prefect/issues/107)
- Dask executor - [#82](https://github.com/prefecthq/prefect/issues/82), [#86](https://github.com/prefecthq/prefect/issues/86)
- Automatic input caching for retries, manual-only triggers - [#78](https://github.com/prefecthq/prefect/issues/78)
- Functional API for `Flow` definition
- `State` classes
- `Signals` to transmit `State`

### Enhancements

- Add custom syntax highlighting to docs - [#141](https://github.com/prefecthq/prefect/issues/141)
- Add `bind()` method for tasks to call without copying - [#132](https://github.com/prefecthq/prefect/issues/132)
- Cache expensive flow graph methods - [#125](https://github.com/prefecthq/prefect/issues/125)
- Docker environments - [#71](https://github.com/prefecthq/prefect/issues/71)
- Automatic versioning via Versioneer - [#70](https://github.com/prefecthq/prefect/issues/70)
- `TriggerFail` state - [#67](https://github.com/prefecthq/prefect/issues/67)
- State classes - [#59](https://github.com/prefecthq/prefect/issues/59)

### Fixes

- None

### Breaking Changes

- None<|MERGE_RESOLUTION|>--- conflicted
+++ resolved
@@ -14,11 +14,8 @@
 - Calling `Secret.get()` from within a Flow context raises an informative error - [#927](https://github.com/PrefectHQ/prefect/issues/927)
 - Add new keywords to `Task.set_upstream` and `Task.set_downstream` for handling keyed and mapped dependencies - [#823](https://github.com/PrefectHQ/prefect/issues/823)
 - Downgrade default logging level to "INFO" from "DEBUG" - [#935](https://github.com/PrefectHQ/prefect/pull/935)
-<<<<<<< HEAD
+- Add start times to queued states - [#937](https://github.com/PrefectHQ/prefect/pull/937)
 - Add `is_submitted` to states - [#944](https://github.com/PrefectHQ/prefect/pull/944)
-=======
-- Add start times to queued states - [#937](https://github.com/PrefectHQ/prefect/pull/937)
->>>>>>> aa6e9cfa
 
 ### Task Library
 
