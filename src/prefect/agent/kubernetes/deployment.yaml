apiVersion: apps/v1
kind: Deployment
metadata:
  name: prefect-agent
  labels:
    app: prefect-agent
spec:
  replicas: 1
  selector:
    matchLabels:
      app: prefect-agent
  template:
    metadata:
      labels:
        app: prefect-agent
    spec:
      imagePullSecrets:
        - name: ""
      containers:
        - name: agent
          image: prefecthq/prefect:latest
          imagePullPolicy: Always
          command: ["/bin/bash", "-c"]
          args: ["prefect agent start kubernetes"]
          env:
            - name: PREFECT__CLOUD__AGENT__AUTH_TOKEN
              value: ""
            - name: PREFECT__CLOUD__API
              value: "https://api.prefect.io"
            - name: NAMESPACE
              value: "default"
            - name: IMAGE_PULL_SECRETS
              value: ""
          resources:
            limits:
              memory: "128Mi"
              cpu: "100m"
          livenessProbe:
            exec:
              command:
                - python
                - -c
                - "from prefect.agent.kubernetes.agent import check_heartbeat; check_heartbeat()"
            initialDelaySeconds: 40
            periodSeconds: 40
            failureThreshold: 2
        - name: resource-manager
          image: prefecthq/prefect:latest
          imagePullPolicy: Always
          command: ["/bin/bash", "-c"]
          args:
            [
              "python -c 'from prefect.agent.kubernetes import ResourceManager; ResourceManager().start()'",
            ]
          env:
            - name: PREFECT__CLOUD__AGENT__AUTH_TOKEN
              value: ""
            - name: PREFECT__CLOUD__API
              value: "https://api.prefect.io"
            - name: PREFECT__CLOUD__AGENT__RESOURCE_MANAGER__LOOP_INTERVAL
              value: "60"
            - name: NAMESPACE
              value: "default"
          resources:
            limits:
              memory: "128Mi"
<<<<<<< HEAD
              cpu: "100m"
      imagePullSecrets:
        - name: ""
=======
              cpu: "100m"
>>>>>>> f71a58d2
<|MERGE_RESOLUTION|>--- conflicted
+++ resolved
@@ -64,10 +64,4 @@
           resources:
             limits:
               memory: "128Mi"
-<<<<<<< HEAD
-              cpu: "100m"
-      imagePullSecrets:
-        - name: ""
-=======
-              cpu: "100m"
->>>>>>> f71a58d2
+              cpu: "100m"