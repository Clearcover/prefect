--- conflicted
+++ resolved
@@ -11,11 +11,8 @@
 ### Enhancements
 
 - Add the ability to delete task tag limits using the client - [#1622](https://github.com/PrefectHQ/prefect/pull/1622)
-<<<<<<< HEAD
-=======
 - Adds an "Ask for help" button with a link to the prefect.io support page - [#1637](https://github.com/PrefectHQ/prefect/pull/1637)
 - Reduces the size of the `prefecthq/prefect` Docker image by ~400MB, which is now the base Docker image used in Flows - [#1648](https://github.com/PrefectHQ/prefect/pull/1648)
->>>>>>> 4588c06e
 
 ### Task Library
 
