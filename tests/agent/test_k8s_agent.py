from unittest.mock import MagicMock

import pytest

pytest.importorskip("kubernetes")

import yaml

from prefect.agent.kubernetes import KubernetesAgent
from prefect.environments.storage import Docker, Local
from prefect.utilities.configuration import set_temporary_config
from prefect.utilities.graphql import GraphQLResult


def test_k8s_agent_init(monkeypatch):
    k8s_config = MagicMock()
    monkeypatch.setattr("kubernetes.config", k8s_config)

    agent = KubernetesAgent()
    assert agent
    assert agent.batch_client


def test_k8s_agent_config_options(monkeypatch):
    k8s_config = MagicMock()
    monkeypatch.setattr("kubernetes.config", k8s_config)

<<<<<<< HEAD
    with set_temporary_config(
        {"cloud.agent.api_token": "TEST_TOKEN", "cloud.agent.loop_interval": 10}
    ):
=======
    with set_temporary_config({"cloud.agent.auth_token": "TEST_TOKEN"}):
>>>>>>> b03e16d0
        agent = KubernetesAgent()
        assert agent
        assert agent.client.token == "TEST_TOKEN"
        assert agent.logger
        assert agent.batch_client


def test_k8s_agent_deploy_flows(monkeypatch):
    k8s_config = MagicMock()
    monkeypatch.setattr("kubernetes.config", k8s_config)

    batch_client = MagicMock()
    batch_client.create_namespaced_job.return_value = {}
    monkeypatch.setattr(
        "kubernetes.client.BatchV1Api", MagicMock(retrurn_value=batch_client)
    )

    with set_temporary_config({"cloud.agent.api_token": "token"}):
        agent = KubernetesAgent()
        agent.deploy_flows(
            flow_runs=[
                GraphQLResult(
                    {
                        "flow": GraphQLResult(
                            {
                                "storage": Docker(
                                    registry_url="test",
                                    image_name="name",
                                    image_tag="tag",
                                ).serialize(),
                                "id": "id",
                            }
                        ),
                        "id": "id",
                    }
                )
            ]
        )

    assert agent.batch_client.create_namespaced_job.called
    assert (
        agent.batch_client.create_namespaced_job.call_args[1]["namespace"] == "default"
    )
    assert (
        agent.batch_client.create_namespaced_job.call_args[1]["body"]["apiVersion"]
        == "batch/v1"
    )


def test_k8s_agent_deploy_flows_continues(monkeypatch):
    k8s_config = MagicMock()
    monkeypatch.setattr("kubernetes.config", k8s_config)

    batch_client = MagicMock()
    batch_client.create_namespaced_job.return_value = {}
    monkeypatch.setattr(
        "kubernetes.client.BatchV1Api", MagicMock(retrurn_value=batch_client)
    )

    with set_temporary_config({"cloud.agent.api_token": "token"}):
        agent = KubernetesAgent()
        agent.deploy_flows(
            flow_runs=[
                GraphQLResult(
                    {
                        "flow": GraphQLResult(
                            {"storage": Local().serialize(), "id": "id"}
                        ),
                        "id": "id",
                    }
                )
            ]
        )

    assert not agent.batch_client.create_namespaced_job.called


def test_k8s_agent_replace_yaml(monkeypatch):
    k8s_config = MagicMock()
    monkeypatch.setattr("kubernetes.config", k8s_config)

<<<<<<< HEAD
    with set_temporary_config({"cloud.agent.api_token": "token"}):
=======
    monkeypatch.setenv("IMAGE_PULL_SECRETS", "my-secret")

    with set_temporary_config({"cloud.agent.auth_token": "token"}):
>>>>>>> b03e16d0
        flow_run = GraphQLResult(
            {
                "flow": GraphQLResult(
                    {
                        "storage": Docker(
                            registry_url="test", image_name="name", image_tag="tag"
                        ).serialize(),
                        "id": "id",
                    }
                ),
                "id": "id",
            }
        )

        agent = KubernetesAgent()
        job = agent.replace_job_spec_yaml(flow_run)

        assert job["metadata"]["labels"]["flow_run_id"] == "id"
        assert job["metadata"]["labels"]["flow_id"] == "id"
        assert job["spec"]["template"]["metadata"]["labels"]["flow_run_id"] == "id"
        assert (
            job["spec"]["template"]["spec"]["containers"][0]["image"] == "test/name:tag"
        )

        env = job["spec"]["template"]["spec"]["containers"][0]["env"]

        assert env[0]["value"] == "https://api.prefect.io"
        assert env[1]["value"] == "token"
        assert env[2]["value"] == "id"
        assert env[3]["value"] == "default"

        assert (
            job["spec"]["template"]["spec"]["imagePullSecrets"][0]["name"]
            == "my-secret"
        )


def test_k8s_agent_replace_yaml_no_pull_secrets(monkeypatch):
    k8s_config = MagicMock()
    monkeypatch.setattr("kubernetes.config", k8s_config)

    with set_temporary_config({"cloud.agent.auth_token": "token"}):
        flow_run = GraphQLResult(
            {
                "flow": GraphQLResult(
                    {
                        "storage": Docker(
                            registry_url="test", image_name="name", image_tag="tag"
                        ).serialize(),
                        "id": "id",
                    }
                ),
                "id": "id",
            }
        )

        agent = KubernetesAgent()
        job = agent.replace_job_spec_yaml(flow_run)

        assert not job["spec"]["template"]["spec"]["imagePullSecrets"][0]["name"]


def test_k8s_agent_generate_deployment_yaml(monkeypatch):
    k8s_config = MagicMock()
    monkeypatch.setattr("kubernetes.config", k8s_config)

    with set_temporary_config({"cloud.agent.api_token": "token"}):
        agent = KubernetesAgent()
        deployment = agent.generate_deployment_yaml(
            token="test_token", api="test_api", namespace="test_namespace"
        )

        deployment = yaml.safe_load(deployment)

        agent_env = deployment["spec"]["template"]["spec"]["containers"][0]["env"]
        resource_manager_env = deployment["spec"]["template"]["spec"]["containers"][1][
            "env"
        ]

        assert agent_env[0]["value"] == "test_token"
        assert agent_env[1]["value"] == "test_api"
        assert agent_env[2]["value"] == "test_namespace"

        assert resource_manager_env[0]["value"] == "test_token"
        assert resource_manager_env[1]["value"] == "test_api"
        assert resource_manager_env[3]["value"] == "test_namespace"<|MERGE_RESOLUTION|>--- conflicted
+++ resolved
@@ -25,13 +25,7 @@
     k8s_config = MagicMock()
     monkeypatch.setattr("kubernetes.config", k8s_config)
 
-<<<<<<< HEAD
-    with set_temporary_config(
-        {"cloud.agent.api_token": "TEST_TOKEN", "cloud.agent.loop_interval": 10}
-    ):
-=======
-    with set_temporary_config({"cloud.agent.auth_token": "TEST_TOKEN"}):
->>>>>>> b03e16d0
+    with set_temporary_config({"cloud.agent.api_token": "TEST_TOKEN"}):
         agent = KubernetesAgent()
         assert agent
         assert agent.client.token == "TEST_TOKEN"
@@ -113,13 +107,9 @@
     k8s_config = MagicMock()
     monkeypatch.setattr("kubernetes.config", k8s_config)
 
-<<<<<<< HEAD
-    with set_temporary_config({"cloud.agent.api_token": "token"}):
-=======
     monkeypatch.setenv("IMAGE_PULL_SECRETS", "my-secret")
 
-    with set_temporary_config({"cloud.agent.auth_token": "token"}):
->>>>>>> b03e16d0
+    with set_temporary_config({"cloud.agent.api_token": "token"}):
         flow_run = GraphQLResult(
             {
                 "flow": GraphQLResult(
